// Copyright 2014 The Flutter Authors. All rights reserved.
// Use of this source code is governed by a BSD-style license that can be
// found in the LICENSE file.

import 'dart:ui' show lerpDouble;

import 'package:flutter/foundation.dart';
import 'package:flutter/widgets.dart';

import 'bottom_sheet_theme.dart';
import 'colors.dart';
import 'curves.dart';
import 'debug.dart';
import 'material.dart';
import 'material_localizations.dart';
import 'scaffold.dart';
import 'theme.dart';

const Duration _bottomSheetEnterDuration = Duration(milliseconds: 250);
const Duration _bottomSheetExitDuration = Duration(milliseconds: 200);
const Curve _modalBottomSheetCurve = decelerateEasing;
const double _minFlingVelocity = 700.0;
const double _closeProgressThreshold = 0.5;

/// A callback for when the user begins dragging the bottom sheet.
///
/// Used by [BottomSheet.onDragStart].
typedef BottomSheetDragStartHandler = void Function(DragStartDetails details);

/// A callback for when the user stops dragging the bottom sheet.
///
/// Used by [BottomSheet.onDragEnd].
typedef BottomSheetDragEndHandler = void Function(
  DragEndDetails details, {
  required bool isClosing,
});

/// A material design bottom sheet.
///
/// There are two kinds of bottom sheets in material design:
///
///  * _Persistent_. A persistent bottom sheet shows information that
///    supplements the primary content of the app. A persistent bottom sheet
///    remains visible even when the user interacts with other parts of the app.
///    Persistent bottom sheets can be created and displayed with the
///    [ScaffoldState.showBottomSheet] function or by specifying the
///    [Scaffold.bottomSheet] constructor parameter.
///
///  * _Modal_. A modal bottom sheet is an alternative to a menu or a dialog and
///    prevents the user from interacting with the rest of the app. Modal bottom
///    sheets can be created and displayed with the [showModalBottomSheet]
///    function.
///
/// The [BottomSheet] widget itself is rarely used directly. Instead, prefer to
/// create a persistent bottom sheet with [ScaffoldState.showBottomSheet] or
/// [Scaffold.bottomSheet], and a modal bottom sheet with [showModalBottomSheet].
///
/// See also:
///
///  * [showBottomSheet] and [ScaffoldState.showBottomSheet], for showing
///    non-modal "persistent" bottom sheets.
///  * [showModalBottomSheet], which can be used to display a modal bottom
///    sheet.
///  * <https://material.io/design/components/sheets-bottom.html>
class BottomSheet extends StatefulWidget {
  /// Creates a bottom sheet.
  ///
  /// Typically, bottom sheets are created implicitly by
  /// [ScaffoldState.showBottomSheet], for persistent bottom sheets, or by
  /// [showModalBottomSheet], for modal bottom sheets.
  const BottomSheet({
    Key? key,
    this.animationController,
    this.enableDrag = true,
    this.onDragStart,
    this.onDragEnd,
    this.backgroundColor,
    this.elevation,
    this.shape,
    this.clipBehavior,
    this.constraints,
    required this.onClosing,
    required this.builder,
  }) : assert(enableDrag != null),
       assert(onClosing != null),
       assert(builder != null),
       assert(elevation == null || elevation >= 0.0),
       super(key: key);

  /// The animation controller that controls the bottom sheet's entrance and
  /// exit animations.
  ///
  /// The BottomSheet widget will manipulate the position of this animation, it
  /// is not just a passive observer.
  final AnimationController? animationController;

  /// Called when the bottom sheet begins to close.
  ///
  /// A bottom sheet might be prevented from closing (e.g., by user
  /// interaction) even after this callback is called. For this reason, this
  /// callback might be call multiple times for a given bottom sheet.
  final VoidCallback onClosing;

  /// A builder for the contents of the sheet.
  ///
  /// The bottom sheet will wrap the widget produced by this builder in a
  /// [Material] widget.
  final WidgetBuilder builder;

  /// If true, the bottom sheet can be dragged up and down and dismissed by
  /// swiping downwards.
  ///
  /// Default is true.
  final bool enableDrag;

  /// Called when the user begins dragging the bottom sheet vertically, if
  /// [enableDrag] is true.
  ///
  /// Would typically be used to change the bottom sheet animation curve so
  /// that it tracks the user's finger accurately.
  final BottomSheetDragStartHandler? onDragStart;

  /// Called when the user stops dragging the bottom sheet, if [enableDrag]
  /// is true.
  ///
  /// Would typically be used to reset the bottom sheet animation curve, so
  /// that it animates non-linearly. Called before [onClosing] if the bottom
  /// sheet is closing.
  final BottomSheetDragEndHandler? onDragEnd;

  /// The bottom sheet's background color.
  ///
  /// Defines the bottom sheet's [Material.color].
  ///
  /// Defaults to null and falls back to [Material]'s default.
  final Color? backgroundColor;

  /// The z-coordinate at which to place this material relative to its parent.
  ///
  /// This controls the size of the shadow below the material.
  ///
  /// Defaults to 0. The value is non-negative.
  final double? elevation;

  /// The shape of the bottom sheet.
  ///
  /// Defines the bottom sheet's [Material.shape].
  ///
  /// Defaults to null and falls back to [Material]'s default.
  final ShapeBorder? shape;

  /// {@macro flutter.material.Material.clipBehavior}
  ///
  /// Defines the bottom sheet's [Material.clipBehavior].
  ///
  /// Use this property to enable clipping of content when the bottom sheet has
  /// a custom [shape] and the content can extend past this shape. For example,
  /// a bottom sheet with rounded corners and an edge-to-edge [Image] at the
  /// top.
  ///
  /// If this property is null then [BottomSheetThemeData.clipBehavior] of
  /// [ThemeData.bottomSheetTheme] is used. If that's null then the behavior
  /// will be [Clip.none].
  final Clip? clipBehavior;

  /// Defines minimum and maximum sizes for a [BottomSheet].
  ///
  /// Typically a bottom sheet will cover the entire width of its
  /// parent. However for large screens you may want to limit the width
  /// to something smaller and this property provides a way to specify
  /// a maximum width.
  ///
  /// If null, then the ambient [ThemeData.bottomSheetTheme]'s
  /// [BottomSheetThemeData.constraints] will be used. If that
  /// is null then the bottom sheet's size will be constrained
  /// by its parent (usually a [Scaffold]).
  ///
  /// If constraints are specified (either in this property or in the
  /// theme), the bottom sheet will be aligned to the bottom-center of
  /// the available space. Otherwise, no alignment is applied.
  final BoxConstraints? constraints;

  @override
  State<BottomSheet> createState() => _BottomSheetState();

  /// Creates an [AnimationController] suitable for a
  /// [BottomSheet.animationController].
  ///
  /// This API available as a convenience for a Material compliant bottom sheet
  /// animation. If alternative animation durations are required, a different
  /// animation controller could be provided.
  static AnimationController createAnimationController(TickerProvider vsync) {
    return AnimationController(
      duration: _bottomSheetEnterDuration,
      reverseDuration: _bottomSheetExitDuration,
      debugLabel: 'BottomSheet',
      vsync: vsync,
    );
  }
}

class _BottomSheetState extends State<BottomSheet> {

  final GlobalKey _childKey = GlobalKey(debugLabel: 'BottomSheet child');

  double get _childHeight {
    final RenderBox renderBox = _childKey.currentContext!.findRenderObject()! as RenderBox;
    return renderBox.size.height;
  }

  bool get _dismissUnderway => widget.animationController!.status == AnimationStatus.reverse;

  void _handleDragStart(DragStartDetails details) {
    widget.onDragStart?.call(details);
  }

  void _handleDragUpdate(DragUpdateDetails details) {
    assert(widget.enableDrag);
    if (_dismissUnderway)
      return;
    widget.animationController!.value -= details.primaryDelta! / _childHeight;
  }

  void _handleDragEnd(DragEndDetails details) {
    assert(widget.enableDrag);
    if (_dismissUnderway)
      return;
    bool isClosing = false;
    if (details.velocity.pixelsPerSecond.dy > _minFlingVelocity) {
      final double flingVelocity = -details.velocity.pixelsPerSecond.dy / _childHeight;
      if (widget.animationController!.value > 0.0) {
        widget.animationController!.fling(velocity: flingVelocity);
      }
      if (flingVelocity < 0.0) {
        isClosing = true;
      }
    } else if (widget.animationController!.value < _closeProgressThreshold) {
      if (widget.animationController!.value > 0.0)
        widget.animationController!.fling(velocity: -1.0);
      isClosing = true;
    } else {
      widget.animationController!.forward();
    }

    widget.onDragEnd?.call(
      details,
      isClosing: isClosing,
    );

    if (isClosing) {
      widget.onClosing();
    }
  }

  bool extentChanged(DraggableScrollableNotification notification) {
    if (notification.extent == notification.minExtent) {
      widget.onClosing();
    }
    return false;
  }

  @override
  Widget build(BuildContext context) {
    final BottomSheetThemeData bottomSheetTheme = Theme.of(context).bottomSheetTheme;
    final BoxConstraints? constraints = widget.constraints ?? bottomSheetTheme.constraints;
    final Color? color = widget.backgroundColor ?? bottomSheetTheme.backgroundColor;
    final double elevation = widget.elevation ?? bottomSheetTheme.elevation ?? 0;
    final ShapeBorder? shape = widget.shape ?? bottomSheetTheme.shape;
    final Clip clipBehavior = widget.clipBehavior ?? bottomSheetTheme.clipBehavior ?? Clip.none;

    Widget bottomSheet = Material(
      key: _childKey,
      color: color,
      elevation: elevation,
      shape: shape,
      clipBehavior: clipBehavior,
      child: NotificationListener<DraggableScrollableNotification>(
        onNotification: extentChanged,
        child: widget.builder(context),
      ),
    );

    if (constraints != null) {
      bottomSheet = Align(
        alignment: Alignment.bottomCenter,
        heightFactor: 1.0,
        child: ConstrainedBox(
          constraints: constraints,
          child: bottomSheet,
        ),
      );
    }

    return !widget.enableDrag ? bottomSheet : GestureDetector(
      onVerticalDragStart: _handleDragStart,
      onVerticalDragUpdate: _handleDragUpdate,
      onVerticalDragEnd: _handleDragEnd,
      excludeFromSemantics: true,
      child: bottomSheet,
    );
  }
}

// PERSISTENT BOTTOM SHEETS

// See scaffold.dart


// MODAL BOTTOM SHEETS
class _ModalBottomSheetLayout extends SingleChildLayoutDelegate {
  _ModalBottomSheetLayout(this.progress, this.isScrollControlled);

  final double progress;
  final bool isScrollControlled;

  @override
  BoxConstraints getConstraintsForChild(BoxConstraints constraints) {
    return BoxConstraints(
      minWidth: constraints.maxWidth,
      maxWidth: constraints.maxWidth,
      minHeight: 0.0,
      maxHeight: isScrollControlled
        ? constraints.maxHeight
        : constraints.maxHeight * 9.0 / 16.0,
    );
  }

  @override
  Offset getPositionForChild(Size size, Size childSize) {
    return Offset(0.0, size.height - childSize.height * progress);
  }

  @override
  bool shouldRelayout(_ModalBottomSheetLayout oldDelegate) {
    return progress != oldDelegate.progress;
  }
}

class _ModalBottomSheet<T> extends StatefulWidget {
  const _ModalBottomSheet({
    Key? key,
    this.route,
    this.backgroundColor,
    this.elevation,
    this.shape,
    this.clipBehavior,
    this.constraints,
    this.isScrollControlled = false,
    this.enableDrag = true,
  }) : assert(isScrollControlled != null),
       assert(enableDrag != null),
       super(key: key);

  final _ModalBottomSheetRoute<T>? route;
  final bool isScrollControlled;
  final Color? backgroundColor;
  final double? elevation;
  final ShapeBorder? shape;
  final Clip? clipBehavior;
  final BoxConstraints? constraints;
  final bool enableDrag;

  @override
  _ModalBottomSheetState<T> createState() => _ModalBottomSheetState<T>();
}

class _ModalBottomSheetState<T> extends State<_ModalBottomSheet<T>> {
  ParametricCurve<double> animationCurve = _modalBottomSheetCurve;

  String _getRouteLabel(MaterialLocalizations localizations) {
    switch (Theme.of(context).platform) {
      case TargetPlatform.iOS:
      case TargetPlatform.macOS:
        return '';
      case TargetPlatform.android:
      case TargetPlatform.fuchsia:
      case TargetPlatform.linux:
      case TargetPlatform.windows:
        return localizations.dialogLabel;
    }
  }

  void handleDragStart(DragStartDetails details) {
    // Allow the bottom sheet to track the user's finger accurately.
    animationCurve = Curves.linear;
  }

  void handleDragEnd(DragEndDetails details, {bool? isClosing}) {
    // Allow the bottom sheet to animate smoothly from its current position.
    animationCurve = _BottomSheetSuspendedCurve(
      widget.route!.animation!.value,
      curve: _modalBottomSheetCurve,
    );
  }

  @override
  Widget build(BuildContext context) {
    assert(debugCheckHasMediaQuery(context));
    assert(debugCheckHasMaterialLocalizations(context));
    final MediaQueryData mediaQuery = MediaQuery.of(context);
    final MaterialLocalizations localizations = MaterialLocalizations.of(context);
    final String routeLabel = _getRouteLabel(localizations);

    return AnimatedBuilder(
      animation: widget.route!.animation!,
      child: BottomSheet(
        animationController: widget.route!._animationController,
        onClosing: () {
          if (widget.route!.isCurrent) {
            Navigator.pop(context);
          }
        },
        builder: widget.route!.builder!,
        backgroundColor: widget.backgroundColor,
        elevation: widget.elevation,
        shape: widget.shape,
        clipBehavior: widget.clipBehavior,
        constraints: widget.constraints,
        enableDrag: widget.enableDrag,
        onDragStart: handleDragStart,
        onDragEnd: handleDragEnd,
      ),
      builder: (BuildContext context, Widget? child) {
        // Disable the initial animation when accessible navigation is on so
        // that the semantics are added to the tree at the correct time.
        final double animationValue = animationCurve.transform(
            mediaQuery.accessibleNavigation ? 1.0 : widget.route!.animation!.value,
        );
        return Semantics(
          scopesRoute: true,
          namesRoute: true,
          label: routeLabel,
          explicitChildNodes: true,
          child: ClipRect(
            child: CustomSingleChildLayout(
              delegate: _ModalBottomSheetLayout(animationValue, widget.isScrollControlled),
              child: child,
            ),
          ),
        );
      },
    );
  }
}

class _ModalBottomSheetRoute<T> extends PopupRoute<T> {
  _ModalBottomSheetRoute({
    this.builder,
    required this.capturedThemes,
    this.barrierLabel,
    this.backgroundColor,
    this.elevation,
    this.shape,
    this.clipBehavior,
    this.constraints,
    this.modalBarrierColor,
    this.isDismissible = true,
    this.enableDrag = true,
    required this.isScrollControlled,
    RouteSettings? settings,
    this.transitionAnimationController,
    this.anchorPoint,
  }) : assert(isScrollControlled != null),
       assert(isDismissible != null),
       assert(enableDrag != null),
       super(settings: settings);

  final WidgetBuilder? builder;
  final CapturedThemes capturedThemes;
  final bool isScrollControlled;
  final Color? backgroundColor;
  final double? elevation;
  final ShapeBorder? shape;
  final Clip? clipBehavior;
  final BoxConstraints? constraints;
  final Color? modalBarrierColor;
  final bool isDismissible;
  final bool enableDrag;
  final AnimationController? transitionAnimationController;
  final Offset? anchorPoint;

  @override
  Duration get transitionDuration => _bottomSheetEnterDuration;

  @override
  Duration get reverseTransitionDuration => _bottomSheetExitDuration;

  @override
  bool get barrierDismissible => isDismissible;

  @override
  final String? barrierLabel;

  @override
  Color get barrierColor => modalBarrierColor ?? Colors.black54;

  AnimationController? _animationController;

  @override
  AnimationController createAnimationController() {
    assert(_animationController == null);
    _animationController = transitionAnimationController ?? BottomSheet.createAnimationController(navigator!.overlay!);
    return _animationController!;
  }

  @override
  Widget buildPage(BuildContext context, Animation<double> animation, Animation<double> secondaryAnimation) {
    // By definition, the bottom sheet is aligned to the bottom of the page
    // and isn't exposed to the top padding of the MediaQuery.
    final Widget bottomSheet = MediaQuery.removePadding(
      context: context,
      removeTop: true,
<<<<<<< HEAD
      child: AvoidDisplayFeatures(
        child: Builder(
          builder: (BuildContext context) {
            final BottomSheetThemeData sheetTheme = Theme.of(context).bottomSheetTheme;
            return _ModalBottomSheet<T>(
              route: this,
              backgroundColor: backgroundColor ?? sheetTheme.modalBackgroundColor ?? sheetTheme.backgroundColor,
              elevation: elevation ?? sheetTheme.modalElevation ?? sheetTheme.elevation,
              shape: shape,
              clipBehavior: clipBehavior,
              isScrollControlled: isScrollControlled,
              enableDrag: enableDrag,
            );
          },
        ),
        anchorPoint: anchorPoint,
=======
      child: Builder(
        builder: (BuildContext context) {
          final BottomSheetThemeData sheetTheme = Theme.of(context).bottomSheetTheme;
          return _ModalBottomSheet<T>(
            route: this,
            backgroundColor: backgroundColor ?? sheetTheme.modalBackgroundColor ?? sheetTheme.backgroundColor,
            elevation: elevation ?? sheetTheme.modalElevation ?? sheetTheme.elevation,
            shape: shape,
            clipBehavior: clipBehavior,
            constraints: constraints,
            isScrollControlled: isScrollControlled,
            enableDrag: enableDrag,
          );
        },
>>>>>>> f5670419
      ),
    );
    return capturedThemes.wrap(bottomSheet);
  }
}

// TODO(guidezpl): Look into making this public. A copy of this class is in
//  scaffold.dart, for now, https://github.com/flutter/flutter/issues/51627
/// A curve that progresses linearly until a specified [startingPoint], at which
/// point [curve] will begin. Unlike [Interval], [curve] will not start at zero,
/// but will use [startingPoint] as the Y position.
///
/// For example, if [startingPoint] is set to `0.5`, and [curve] is set to
/// [Curves.easeOut], then the bottom-left quarter of the curve will be a
/// straight line, and the top-right quarter will contain the entire contents of
/// [Curves.easeOut].
///
/// This is useful in situations where a widget must track the user's finger
/// (which requires a linear animation), and afterwards can be flung using a
/// curve specified with the [curve] argument, after the finger is released. In
/// such a case, the value of [startingPoint] would be the progress of the
/// animation at the time when the finger was released.
///
/// The [startingPoint] and [curve] arguments must not be null.
class _BottomSheetSuspendedCurve extends ParametricCurve<double> {
  /// Creates a suspended curve.
  const _BottomSheetSuspendedCurve(
    this.startingPoint, {
    this.curve = Curves.easeOutCubic,
  }) : assert(startingPoint != null),
       assert(curve != null);

  /// The progress value at which [curve] should begin.
  ///
  /// This defaults to [Curves.easeOutCubic].
  final double startingPoint;

  /// The curve to use when [startingPoint] is reached.
  final Curve curve;

  @override
  double transform(double t) {
    assert(t >= 0.0 && t <= 1.0);
    assert(startingPoint >= 0.0 && startingPoint <= 1.0);

    if (t < startingPoint) {
      return t;
    }

    if (t == 1.0) {
      return t;
    }

    final double curveProgress = (t - startingPoint) / (1 - startingPoint);
    final double transformed = curve.transform(curveProgress);
    return lerpDouble(startingPoint, 1, transformed)!;
  }

  @override
  String toString() {
    return '${describeIdentity(this)}($startingPoint, $curve)';
  }
}

/// Shows a modal material design bottom sheet.
///
/// A modal bottom sheet is an alternative to a menu or a dialog and prevents
/// the user from interacting with the rest of the app.
///
/// A closely related widget is a persistent bottom sheet, which shows
/// information that supplements the primary content of the app without
/// preventing the use from interacting with the app. Persistent bottom sheets
/// can be created and displayed with the [showBottomSheet] function or the
/// [ScaffoldState.showBottomSheet] method.
///
/// The `context` argument is used to look up the [Navigator] and [Theme] for
/// the bottom sheet. It is only used when the method is called. Its
/// corresponding widget can be safely removed from the tree before the bottom
/// sheet is closed.
///
/// The `isScrollControlled` parameter specifies whether this is a route for
/// a bottom sheet that will utilize [DraggableScrollableSheet]. If you wish
/// to have a bottom sheet that has a scrollable child such as a [ListView] or
/// a [GridView] and have the bottom sheet be draggable, you should set this
/// parameter to true.
///
/// The `useRootNavigator` parameter ensures that the root navigator is used to
/// display the [BottomSheet] when set to `true`. This is useful in the case
/// that a modal [BottomSheet] needs to be displayed above all other content
/// but the caller is inside another [Navigator].
///
/// The [isDismissible] parameter specifies whether the bottom sheet will be
/// dismissed when user taps on the scrim.
///
/// The [enableDrag] parameter specifies whether the bottom sheet can be
/// dragged up and down and dismissed by swiping downwards.
///
/// The optional [backgroundColor], [elevation], [shape], [clipBehavior],
/// [constraints] and [transitionAnimationController]
/// parameters can be passed in to customize the appearance and behavior of
/// modal bottom sheets (see the documentation for these on [BottomSheet]
/// for more details).
///
/// The [transitionAnimationController] controls the bottom sheet's entrance and
/// exit animations if provided.
///
/// The optional `routeSettings` parameter sets the [RouteSettings] of the modal bottom sheet
/// sheet. This is particularly useful in the case that a user wants to observe
/// [PopupRoute]s within a [NavigatorObserver].
///
/// The [anchorPoint] argument is used to pick the closest area without
/// [DisplayFeature]s, where the dialog will be rendered.
///
/// Returns a `Future` that resolves to the value (if any) that was passed to
/// [Navigator.pop] when the modal bottom sheet was closed.
///
/// {@tool dartpad --template=stateless_widget_scaffold}
///
/// This example demonstrates how to use `showModalBottomSheet` to display a
/// bottom sheet that obscures the content behind it when a user taps a button.
/// It also demonstrates how to close the bottom sheet using the [Navigator]
/// when a user taps on a button inside the bottom sheet.
///
/// ```dart
/// Widget build(BuildContext context) {
///   return Center(
///     child: ElevatedButton(
///       child: const Text('showModalBottomSheet'),
///       onPressed: () {
///         showModalBottomSheet<void>(
///           context: context,
///           builder: (BuildContext context) {
///             return Container(
///               height: 200,
///               color: Colors.amber,
///               child: Center(
///                 child: Column(
///                   mainAxisAlignment: MainAxisAlignment.center,
///                   mainAxisSize: MainAxisSize.min,
///                   children: <Widget>[
///                     const Text('Modal BottomSheet'),
///                     ElevatedButton(
///                       child: const Text('Close BottomSheet'),
///                       onPressed: () => Navigator.pop(context),
///                     )
///                   ],
///                 ),
///               ),
///             );
///           },
///         );
///       },
///     ),
///   );
/// }
/// ```
/// {@end-tool}
/// See also:
///
///  * [BottomSheet], which becomes the parent of the widget returned by the
///    function passed as the `builder` argument to [showModalBottomSheet].
///  * [showBottomSheet] and [ScaffoldState.showBottomSheet], for showing
///    non-modal bottom sheets.
///  * [DraggableScrollableSheet], which allows you to create a bottom sheet
///    that grows and then becomes scrollable once it reaches its maximum size.
///  * [AvoidDisplayFeatures], which is used for avoiding [DisplayFeature]s when
///    displaying the bottom sheet.
///  * <https://material.io/design/components/sheets-bottom.html#modal-bottom-sheet>
Future<T?> showModalBottomSheet<T>({
  required BuildContext context,
  required WidgetBuilder builder,
  Color? backgroundColor,
  double? elevation,
  ShapeBorder? shape,
  Clip? clipBehavior,
  BoxConstraints? constraints,
  Color? barrierColor,
  bool isScrollControlled = false,
  bool useRootNavigator = false,
  bool isDismissible = true,
  bool enableDrag = true,
  RouteSettings? routeSettings,
  AnimationController? transitionAnimationController,
  Offset? anchorPoint,
}) {
  assert(context != null);
  assert(builder != null);
  assert(isScrollControlled != null);
  assert(useRootNavigator != null);
  assert(isDismissible != null);
  assert(enableDrag != null);
  assert(debugCheckHasMediaQuery(context));
  assert(debugCheckHasMaterialLocalizations(context));

  final NavigatorState navigator = Navigator.of(context, rootNavigator: useRootNavigator);
  return navigator.push(_ModalBottomSheetRoute<T>(
    builder: builder,
    capturedThemes: InheritedTheme.capture(from: context, to: navigator.context),
    isScrollControlled: isScrollControlled,
    barrierLabel: MaterialLocalizations.of(context).modalBarrierDismissLabel,
    backgroundColor: backgroundColor,
    elevation: elevation,
    shape: shape,
    clipBehavior: clipBehavior,
    constraints: constraints,
    isDismissible: isDismissible,
    modalBarrierColor: barrierColor,
    enableDrag: enableDrag,
    settings: routeSettings,
    transitionAnimationController: transitionAnimationController,
    anchorPoint: anchorPoint,
  ));
}

/// Shows a material design bottom sheet in the nearest [Scaffold] ancestor. If
/// you wish to show a persistent bottom sheet, use [Scaffold.bottomSheet].
///
/// Returns a controller that can be used to close and otherwise manipulate the
/// bottom sheet.
///
/// The optional [backgroundColor], [elevation], [shape], [clipBehavior],
/// [constraints] and [transitionAnimationController]
/// parameters can be passed in to customize the appearance and behavior of
/// persistent bottom sheets (see the documentation for these on [BottomSheet]
/// for more details).
///
/// To rebuild the bottom sheet (e.g. if it is stateful), call
/// [PersistentBottomSheetController.setState] on the controller returned by
/// this method.
///
/// The new bottom sheet becomes a [LocalHistoryEntry] for the enclosing
/// [ModalRoute] and a back button is added to the app bar of the [Scaffold]
/// that closes the bottom sheet.
///
/// To create a persistent bottom sheet that is not a [LocalHistoryEntry] and
/// does not add a back button to the enclosing Scaffold's app bar, use the
/// [Scaffold.bottomSheet] constructor parameter.
///
/// A closely related widget is a modal bottom sheet, which is an alternative
/// to a menu or a dialog and prevents the user from interacting with the rest
/// of the app. Modal bottom sheets can be created and displayed with the
/// [showModalBottomSheet] function.
///
/// The `context` argument is used to look up the [Scaffold] for the bottom
/// sheet. It is only used when the method is called. Its corresponding widget
/// can be safely removed from the tree before the bottom sheet is closed.
///
/// See also:
///
///  * [BottomSheet], which becomes the parent of the widget returned by the
///    `builder`.
///  * [showModalBottomSheet], which can be used to display a modal bottom
///    sheet.
///  * [Scaffold.of], for information about how to obtain the [BuildContext].
///  * <https://material.io/design/components/sheets-bottom.html#standard-bottom-sheet>
PersistentBottomSheetController<T> showBottomSheet<T>({
  required BuildContext context,
  required WidgetBuilder builder,
  Color? backgroundColor,
  double? elevation,
  ShapeBorder? shape,
  Clip? clipBehavior,
  BoxConstraints? constraints,
  AnimationController? transitionAnimationController,
}) {
  assert(context != null);
  assert(builder != null);
  assert(debugCheckHasScaffold(context));

  return Scaffold.of(context).showBottomSheet<T>(
    builder,
    backgroundColor: backgroundColor,
    elevation: elevation,
    shape: shape,
    clipBehavior: clipBehavior,
    constraints: constraints,
    transitionAnimationController: transitionAnimationController,
  );
}<|MERGE_RESOLUTION|>--- conflicted
+++ resolved
@@ -510,7 +510,6 @@
     final Widget bottomSheet = MediaQuery.removePadding(
       context: context,
       removeTop: true,
-<<<<<<< HEAD
       child: AvoidDisplayFeatures(
         child: Builder(
           builder: (BuildContext context) {
@@ -521,28 +520,13 @@
               elevation: elevation ?? sheetTheme.modalElevation ?? sheetTheme.elevation,
               shape: shape,
               clipBehavior: clipBehavior,
+              constraints: constraints,
               isScrollControlled: isScrollControlled,
               enableDrag: enableDrag,
             );
           },
         ),
         anchorPoint: anchorPoint,
-=======
-      child: Builder(
-        builder: (BuildContext context) {
-          final BottomSheetThemeData sheetTheme = Theme.of(context).bottomSheetTheme;
-          return _ModalBottomSheet<T>(
-            route: this,
-            backgroundColor: backgroundColor ?? sheetTheme.modalBackgroundColor ?? sheetTheme.backgroundColor,
-            elevation: elevation ?? sheetTheme.modalElevation ?? sheetTheme.elevation,
-            shape: shape,
-            clipBehavior: clipBehavior,
-            constraints: constraints,
-            isScrollControlled: isScrollControlled,
-            enableDrag: enableDrag,
-          );
-        },
->>>>>>> f5670419
       ),
     );
     return capturedThemes.wrap(bottomSheet);
